--- conflicted
+++ resolved
@@ -10,7 +10,6 @@
 
 // grepHandler handles HTTP requests to perform a grep search with user-provided options.
 func grepHandler(w http.ResponseWriter, r *http.Request) {
-<<<<<<< HEAD
 	// Retrieve the 'pattern' and 'options' query parameters
 	query := r.URL.Query().Get("pattern")
 	options := r.URL.Query().Get("options")
@@ -28,34 +27,13 @@
 
 	// Execute the grep command
 	cmd := exec.Command("grep", cmdArgs...)
-=======
-	// Get the complete grep command from the query parameter
-	grepCommand := r.URL.Query().Get("command")
-	if grepCommand == "" {
-		http.Error(w, "Grep command query parameter is missing", http.StatusBadRequest)
-		return
-	}
-
-	// Split the grep command into arguments
-	args := strings.Fields(grepCommand)
-	args := append(args, "vm1.log")
-
-	// Build the command: grep <options> <pattern> <file>
-	cmd := exec.Command("grep", args...)
-	
-	// Execute the grep command
->>>>>>> 82a53934
 	output, err := cmd.Output()
 	if err != nil {
 		http.Error(w, fmt.Sprintf("Failed to execute grep: %v", err), http.StatusInternalServerError)
 		return
 	}
 
-<<<<<<< HEAD
 	// Send back the result with the matching lines
-=======
-	// Send the output as the response
->>>>>>> 82a53934
 	w.WriteHeader(http.StatusOK)
 	w.Write(output)
 }
